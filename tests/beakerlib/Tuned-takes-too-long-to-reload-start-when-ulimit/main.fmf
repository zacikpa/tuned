component: tuned
contact: Robin Hack <rhack@redhat.com>
description: |
    Bug summary: TuneD takes too long to reload/start when "ulimit -n" is high.
    Bugzilla link: https://bugzilla.redhat.com/show_bug.cgi?id=1663412
duration: 20m
relevancy: |
    distro = rhel-4, rhel-5, rhel-6: False
<<<<<<< HEAD
summary: Test for BZ#1663412 (TuneD takes too long to reload/start when \"ulimit)
=======
summary: Test for BZ#1663412 (Tuned takes too long to reload/start when \"ulimit)
framework: beakerlib
>>>>>>> 91e252aa
<|MERGE_RESOLUTION|>--- conflicted
+++ resolved
@@ -6,9 +6,5 @@
 duration: 20m
 relevancy: |
     distro = rhel-4, rhel-5, rhel-6: False
-<<<<<<< HEAD
 summary: Test for BZ#1663412 (TuneD takes too long to reload/start when \"ulimit)
-=======
-summary: Test for BZ#1663412 (Tuned takes too long to reload/start when \"ulimit)
-framework: beakerlib
->>>>>>> 91e252aa
+framework: beakerlib