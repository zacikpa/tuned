--- conflicted
+++ resolved
@@ -21,14 +21,16 @@
 		self._load_monitor = None
 		self._cpu_latency_fd = os.open("/dev/cpu_dma_latency", os.O_WRONLY)
 
-<<<<<<< HEAD
-		self.dynamic_tuning = None
+		self._load_monitor = None
 		if self.dynamic_tuning:
 			self._load_monitor = tuned.monitors.get_repository().create("load", devices)
 
 		if not tuned.utils.storage.Storage.get_instance().data.has_key("cpu"):
 			tuned.utils.storage.Storage.get_instance().data["cpu"] = {}
 
+		self.register_command("latency",
+								self._set_latency,
+								self._revert_latency)
 		self.register_command("cpu_governor",
 								self._set_cpu_governor,
 								self._revert_cpu_governor)
@@ -38,15 +40,6 @@
 		self.register_command("enable_usb_autosupend",
 								self._set_enable_usb_autosupend,
 								self._revert_enable_usb_autosupend)
-=======
-	def _delayed_init(self):
-		if self._options["force_latency"] is None:
-			self._load_monitor = tuned.monitors.get_repository().create("load", self._devices)
-			self.update_tuning = self._update_tuning_dynamic
-		else:
-			self._set_latency(self._options["force_latency"])
-			self.update_tuning = self._update_tuning_forced
->>>>>>> 84f33846
 
 	@classmethod
 	def _get_default_options(cls):
@@ -54,7 +47,7 @@
 			"load_threshold" : 0.2,
 			"latency_low"    : 100,
 			"latency_high"   : 1000,
-<<<<<<< HEAD
+			"latency"        : "",
 			"cpu_governor"   : "",
 			"cpu_multicore_powersave" : "",
 			"enable_usb_autosupend" : "",
@@ -62,40 +55,35 @@
 
 	def cleanup(self):
 		if self._load_monitor:
-=======
-			"force_latency"  : None,
-		}
-
-	def cleanup(self):
-		if self._load_monitor is not None:
->>>>>>> 84f33846
 			tuned.monitors.get_repository().delete(self._load_monitor)
 
 		os.close(self._cpu_latency_fd)
 
 	def update_tuning(self):
-		old_update_tuning = self.update_tuning
-		self._delayed_init()
-		assert self.update_tuning != old_update_tuning
-		self.update_tuning()
-
-	def _update_tuning_forced(self):
-		pass
-
-	def _update_tuning_dynamic(self):
 		load = self._load_monitor.get_load()["system"]
 		if load < self._options["load_threshold"]:
-			self._set_latency(self._options["latency_high"])
+			self._set_latency_dynamic(self._options["latency_high"])
 		else:
-			self._set_latency(self._options["latency_low"])
+			self._set_latency_dynamic(self._options["latency_low"])
 
-	def _set_latency(self, latency):
+	def _set_latency_dynamic(self, latency):
 		latency = int(latency)
 		if self._latency != latency:
 			log.info("new cpu latency %d" % latency)
 			latency_bin = struct.pack("i", latency)
 			os.write(self._cpu_latency_fd, latency_bin)
 			self._latency = latency
+
+	@command("cpu", "latency")
+	def _set_latency(self, value):
+		latency_bin = tuned.utils.commands.read_file("/dev/cpu_dma_latency")
+		old_value = str(struct.unpack("i", latency_bin)[0])
+		self._set_latency_dynamic(value)
+		return old_value
+
+	@command_revert("cpu", "latency")
+	def _revert_latency(self, value):
+		self._set_latency_dynamic(value)
 
 	@command("cpu", "cpu_governor")
 	def _set_cpu_governor(self, value):
